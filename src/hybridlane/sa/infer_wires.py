# Copyright (c) 2025, Battelle Memorial Institute

# This software is licensed under the 2-Clause BSD License.
# See the LICENSE.txt file for full license text.
import functools
from typing import Hashable

import pennylane as qml
from pennylane.measurements import MeasurementProcess
<<<<<<< HEAD
from pennylane.operation import CV, Operator
from pennylane.ops import CompositeOp, Controlled, ControlledOp, SymbolicOp
=======
from pennylane.operation import Operator
from pennylane.ops import CompositeOp, Controlled, ControlledOp, SymbolicOp
from pennylane.ops.cv import CVObservable, CVOperation
>>>>>>> fc28e095
from pennylane.tape import QuantumScript
from pennylane.typing import TensorLike
from pennylane.wires import Wires

import hybridlane as hqml

from ..measurements import (
    SampleMeasurement,
    StateMeasurement,
)
from ..ops import QubitConditioned
from ..ops.mixins import Hybrid, Spectral
from .base import BasisSchema, ComputationalBasis, StaticAnalysisResult
from .exceptions import StaticAnalysisError

import hybridlane as hqml


@functools.lru_cache(maxsize=128)
def analyze(
    tape: QuantumScript, fill_missing: str | None = None
) -> StaticAnalysisResult:
    """Static circuit analysis pass to identify wire types and measurement schemas

    This function performs a number of checks:

    1. It infers the type of a wire (qubit/qumode) from the operations that act on it.

    2. If that fails, it tries to determine the type of a wire from the measurement performed on it, usually
    based on the observable.

    3. We also try to determine the type of measurement required (fock readout, homodyne), particularly
    for sample-based measurements.

    If it finds that a wire is used as both a qubit and a qumode, it will raise an error.

    Args:
        tape: The quantum circuit to analyze

        fill_missing: An optional string of ``("qubits", "qumodes")`` specifying what default
            to provide for unidentified wires

    Raises:
        :py:class:`~hybridlane.sa.exceptions.StaticAnalysisError` if there's any error in analyzing the circuit
        structure
    """
    # The strategy:
    #  1. Wire types can be determined by operations.
    #  2. Different measurement processes may have different schemas, and this tells us
    #     about wire types as well. They must agree with wire types inferred from operations.
    #  3. There may be wires we can't find a type for (which means it likely doesn't even participate
    #     in the circuit in a meaningful way.. why was it even defined?)

    valid_options = ("qubit", "qumode", None)
    if fill_missing not in valid_options:
        raise ValueError(
            f"Unrecognized fill option {fill_missing}, must be one of {valid_options}"
        )

    qumodes, qubits = _infer_wire_types_from_operations(tape.operations)

    if common_wires := qumodes & qubits:
        raise StaticAnalysisError(
            f"Wires {common_wires} were determined to be both qumodes and qubits from the operations"
        )

    measurement_schemas: list[BasisSchema | None] = []
    if tape.measurements:
        for m in tape.measurements:
            schema = infer_schema_from_measurement(m)
            measurement_schemas.append(schema)

            m_qumodes, m_qubits = _infer_wire_types_from_measurement(m)

            if common_wires := m_qumodes & m_qubits:
                raise StaticAnalysisError(
                    f"Measurement treats wires {common_wires} as both qubit and qumode"
                )

            were_qumodes = qumodes & m_qubits
            were_qubits = qubits & m_qumodes
            if were_qumodes or were_qubits:
                raise StaticAnalysisError(
                    _aliased_wire_msg_helper(were_qumodes, were_qubits, m)
                )

            qumodes += m_qumodes
            qubits += m_qubits

    if missing_wires := tape.wires - (qumodes + qubits):
        if fill_missing is not None:
            if fill_missing == "qubit":
                qubits += missing_wires
            elif fill_missing == "qumode":
                qumodes += missing_wires
        else:
            raise StaticAnalysisError(f"Unable to infer wire types for {missing_wires}")

    return StaticAnalysisResult(qumodes, qubits, measurement_schemas, tape.wires)


def _aliased_wire_msg_helper(
    were_qumodes: Wires, were_qubits: Wires, m: MeasurementProcess
) -> str:
    msg = f"Measurement {m} is incompatible with previous circuit operations or measurements: "

    if were_qumodes:
        msg += f"The wires {were_qumodes} were previously inferred to be qumodes, but are now treated as qubits."

    if were_qubits:
        if were_qumodes:
            msg += " "

        msg += f"The wires {were_qubits} were previously inferred to be qubits, but are now treated as qumodes."

    return msg


def infer_wire_types(
    tape: QuantumScript, fill_missing: str | None = None
) -> tuple[Wires, Wires]:
    """Statically analyzes a tape to partition wires into qumodes and qubits

    This function doesn't provide any validation for some possible errors that might arise
    from a poorly specified tape:

    1. A wire may appear in both ``qumodes`` and ``qubits`` if the tape performed any aliasing.

    2. If the type of a wire cannot be inferred from the tape - because no operation is defined on it, or
    the measurements don't provide enough information - it will be missing from both ``qumodes`` and ``qubits``.
    Missing wires can optionally be given a type through the ``fill_missing`` keyword.

    Args:
        tape: The quantum circuit to analyze

        fill_missing: An optional string of ``("qubits", "qumodes")`` specifying what default
            to provide for unidentified wires
    """

    qumodes, qubits = _infer_wire_types_from_operations(tape.operations)

    if tape.measurements:
        measurement_sets = list(
            map(_infer_wire_types_from_measurement, tape.measurements)
        )
        qumode_sets, qubit_sets = list(zip(*measurement_sets))
        qumodes += Wires.all_wires(qumode_sets)
        qubits += Wires.all_wires(qubit_sets)

    if fill_missing is not None:
        valid_options = ("qubit", "qumode")
        if fill_missing not in valid_options:
            raise ValueError(
                f"Unrecognized fill option {fill_missing}, must be one of {valid_options}"
            )

        missing_wires = tape.wires - (qumodes + qubits)
        if fill_missing == "qubit":
            qubits += missing_wires
        elif fill_missing == "qumode":
            qumodes += missing_wires

    return qumodes, qubits


def _infer_wire_types_from_operations(ops: list[Operator]) -> tuple[Wires, Wires]:
    qumodes, qubits = Wires([]), Wires([])

    for op in ops:
        new_qumodes, new_qubits = _infer_wires_from_operation(op)
        qumodes += new_qumodes
        qubits += new_qubits

    return qumodes, qubits


@functools.singledispatch
def _infer_wires_from_operation(op: Operator):
    qumodes, qubits = Wires([]), Wires([])

    if op.has_decomposition:
        for o in op.decomposition():
            new_qumodes, new_qubits = _infer_wires_from_operation(o)
            qumodes += new_qumodes
            qubits += new_qubits

    else:
        qubits = op.wires

    return qumodes, qubits


@_infer_wires_from_operation.register
def _(op: CV):
    return op.wires, Wires([])


@_infer_wires_from_operation.register
def _(op: Hybrid):
    qubits, qumodes = op.split_wires()
    return qumodes, qubits


@_infer_wires_from_operation.register
def _(op: SymbolicOp):
    return _infer_wires_from_operation(op.base)


@_infer_wires_from_operation.register
def _(op: Controlled | ControlledOp | QubitConditioned):
    ctrl_qubits = op.control_wires
    qumodes, qubits = _infer_wires_from_operation(op.base)
    return qumodes, qubits + ctrl_qubits


def _infer_wire_types_from_measurement(
    m: MeasurementProcess,
) -> tuple[Wires, Wires]:
    if m.obs is not None:
        return _infer_wire_types_from_observable(m.obs)

    # Fixme: State measurements with no observable don't have enough information, we'd have
    # to obtain the truncation too
    elif isinstance(m, StateMeasurement):
        return Wires([]), Wires([])

    elif isinstance(m, SampleMeasurement):
        return _infer_wire_types_from_schema(m.schema)

    # Fall through
    return Wires([]), Wires([])


def _infer_wire_types_from_schema(schema: BasisSchema) -> tuple[Wires, Wires]:
    qumodes, qubits = Wires([]), Wires([])

    for wire in schema.wires:
        match schema.get_basis(wire):
            case ComputationalBasis.Position | ComputationalBasis.Coherent:
                qumodes += wire
            case ComputationalBasis.Discrete:
                # Not enough information to infer, since DV measurements could be qubit or Fock
                pass

    return qumodes, qubits


def _infer_wire_types_from_observable(obs: Operator) -> tuple[Wires, Wires]:
    if isinstance(obs, CompositeOp):
        wire_types = list(map(_infer_wire_types_from_observable, obs.operands))
        qumode_sets, qubit_sets = list(zip(*wire_types))
        return Wires.all_wires(qumode_sets), Wires.all_wires(qubit_sets)

    elif isinstance(obs, SymbolicOp):
        return _infer_wire_types_from_observable(obs.base)

    # Specifically doesn't tell us anything since it can apply to any quantum object
    elif isinstance(obs, qml.Identity):
        return Wires([]), Wires([])

    elif obs.pauli_rep:
        return Wires([]), obs.wires  # qubit

    elif isinstance(obs, CV):
        return obs.wires, Wires([])  # qumode

    else:
        raise StaticAnalysisError(f"Unknown how to infer qumodes for observable {obs}")


# todo: maybe incorporate the attributes.diagonal_in_fock_basis and attributes.diagonal_in_position_basis?
def infer_schema_from_observable(obs: Operator) -> BasisSchema:
    if isinstance(obs, CompositeOp):
        return BasisSchema.all_wires(
            [infer_schema_from_observable(o) for o in obs.operands]
        )

    # Scalar doesn't change the schema, and O^d can be diagonalized all the same
    elif isinstance(obs, SymbolicOp):
        return infer_schema_from_observable(obs.base)

    # CV operators that we've given a spectrum can be inferred
    elif isinstance(obs, Spectral):
        return BasisSchema({obs.wires: obs.natural_basis})

    # Qubit observables are automatically discrete
    elif obs.pauli_rep is not None:
        return BasisSchema({obs.wires: ComputationalBasis.Discrete})

    raise StaticAnalysisError(
        f"No known way to infer decomposition for observable {obs}"
    )


def infer_schema_from_measurement(m: MeasurementProcess) -> BasisSchema | None:
    if m.obs:
        return infer_schema_from_observable(m.obs)

    if isinstance(m, SampleMeasurement):
        return m.schema

    # State measurements with no observables reach here
    return None

    # raise StaticAnalysisError(
    #     f"Unable to determine schema for measurement {m} because it doesn't "
    #     "have an observable or schema"
    # )


def infer_schema_from_tensors(tensors: dict[Hashable, TensorLike]) -> BasisSchema:
    r"""Constructs a schema from the provided tensors using their data types

    Args:
        tensors: A mapping from wires to tensors

    Raises:
        :py:class:`ValueError`: if any of the tensors don't have an ``int``, ``float``, or ``complex`` like datatype
    """
    wire_map = {}
    for wire, tensor in tensors.items():
        dtype: str = qml.math.get_dtype_name(tensor)

        if dtype.startswith("int") or dtype.startswith("uint"):
            basis = ComputationalBasis.Discrete
        elif dtype.startswith("float"):
            basis = ComputationalBasis.Position
        elif dtype.startswith("complex"):
            basis = ComputationalBasis.Coherent
        else:
            raise StaticAnalysisError(f"Unrecognized dtype: {dtype}")

        wire_map[Wires(wire)] = basis

    return BasisSchema(wire_map)<|MERGE_RESOLUTION|>--- conflicted
+++ resolved
@@ -7,14 +7,8 @@
 
 import pennylane as qml
 from pennylane.measurements import MeasurementProcess
-<<<<<<< HEAD
 from pennylane.operation import CV, Operator
 from pennylane.ops import CompositeOp, Controlled, ControlledOp, SymbolicOp
-=======
-from pennylane.operation import Operator
-from pennylane.ops import CompositeOp, Controlled, ControlledOp, SymbolicOp
-from pennylane.ops.cv import CVObservable, CVOperation
->>>>>>> fc28e095
 from pennylane.tape import QuantumScript
 from pennylane.typing import TensorLike
 from pennylane.wires import Wires
